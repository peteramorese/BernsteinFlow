import itertools
import torch
import math
from torch.utils.data import DataLoader, TensorDataset
from sympy import symbols, binomial, lambdify
import numpy as np
import time
import sys

from .Polynomial import Polynomial, Basis, decasteljau_composition
from .HyperProjection import bernstein_raised_degree_tf

def bernstein_basis_functions(dim : int, degree : int, coefficients : torch.Tensor = None, scale : float = 1.0):
    """
    Returns a list of lambdified multivariate Bernstein basis functions and their multi-indices.
    
    Args:
        dim (int): number of variables (dimension)
        degree (int): Bernstein polynomial degree in each variable
        coefficients (torch.Tensor): optional coefficients for the basis functions (flattened)
    
    Returns:
        basis_funcs (List[Callable]): List of lambdified basis functions compatible with torch
        multi_indices (List[Tuple[int]]): Corresponding multi-indices for each basis function
        x_syms (Tuple[sympy.Symbol]): Tuple of sympy symbols (x0, x1, ..., xd-1)
    """
    x_syms = symbols(f'x0:{dim}')
    multi_indices = list(itertools.product(range(degree + 1), repeat=dim))
    
    basis_funcs = []
    for flat_idx, alpha in enumerate(multi_indices):
        B = 1
        for i in range(dim):
            coeff = float(math.comb(degree, alpha[i]))
            B *= coeff * x_syms[i]**alpha[i] * (1 - x_syms[i])**(degree - alpha[i])
            #B *= binomial(degree, alpha[i]) * x_syms[i]**alpha[i] * (1 - x_syms[i])**(degree - alpha[i])
        
        # Incorporate scale/coefficients
        #print("B: ", B)
        B *= scale
        if coefficients is not None:
            B *= coefficients[flat_idx]

        basis_funcs.append(lambdify(x_syms, B, modules='torch'))
    
    return basis_funcs

class BernsteinFlowModel(torch.nn.Module):
    def __init__(self, dim : int, transformer_degrees : list[int], conditioner_degrees : list[int], layers : int = 1, conditioner_deg_incr : list[int] = None, device = None, dtype = torch.float32):
        """
        Create a BFM simple density estimation model

        Args:
            dim : dimension of the support
            transformer_degrees : dim-length list of degrees for each transformer
            conditioner_degrees : dim-length list of degrees for each conditioner
            layers : number of compositional layers to use. If `layers == 1`, avoids using compositional operations
            conditioner_deg_incr : degree increase applied to each conditioner to increase model expressiveness. Slows down training, but does not affect complexity of final polynomial
            device : device to store tensors on
            dtype : data type of tensors
        """
        super().__init__()

        self.dim = dim

        self.tf_degs = transformer_degrees
        self.cond_degs = conditioner_degrees
        self.n_layers = layers
        
        if conditioner_deg_incr is not None:
            assert len(conditioner_degrees) == len(conditioner_deg_incr)
        self.cond_deg_incr = conditioner_deg_incr

        self.device = device
        self.dtype = dtype

        # Parameters
        self.layers = torch.nn.ModuleList([torch.nn.ParameterList() for _ in range(self.n_layers)])
        #self.deg_incr_matrices = torch.nn.ModuleList() # Transformation matrices to raise the conditioner degrees
        #self.mpsi = torch.nn.ModuleList() # Moore Penrose Psuedo Inverse for bernstein degree increase
        for i in range(dim):
            # Number of coefficients in each conditioner polynomial (flattened tensor)
            alpha_j_size = (conditioner_degrees[i] + 1)**(i)

            # Initialize the coefficients of each Bernstein conditioner except the first and last one (which are always 0 and 1)
            # Rows correspond to basis polynomials, columns correspond to which TF coefficient the conditioner outputs. Assumes same size across all layers
            for param_list in self.layers:
                # Offset the initial values such that the initialized transformers are near linear, to avoid nan loss
                unconstrained_param_mat = torch.nn.Parameter(0.5 * torch.rand(alpha_j_size, transformer_degrees[i] - 1, dtype=self.dtype, device=self.device) - 1.2) 
                param_list.append(unconstrained_param_mat)
        
            if self.cond_deg_incr is not None:
                if i == 0:
<<<<<<< HEAD
                    self.deg_incr_matrices.append(torch.nn.Parameter(torch.eye(1, dtype=self.dtype, device=self.device), requires_grad=False))
                    self.mpsi.append(torch.nn.Parameter(torch.eye(1, dtype=self.dtype, device=self.device), requires_grad=False))
=======
                    #self.deg_incr_matrices.append(torch.eye(1, dtype=self.dtype, device=self.device))
                    #self.mpsi.append(torch.eye(1, dtype=self.dtype, device=self.device))
                    self.register_buffer(f"deg_incr_{i}", torch.eye(1, dtype=self.dtype, device=self.device))
                    self.register_buffer(f"mpsi_{i}", torch.eye(1, dtype=self.dtype, device=self.device))
>>>>>>> 6c7b5c25
                    continue

                # Create the MPSI matrix based on the shape transformation of the bernstein polynomial
                original_shape = (conditioner_degrees[i] + 1,) * (i)
                deg_incr_shape = (conditioner_degrees[i] + conditioner_deg_incr[i] + 1,) * (i)
                deg_incr_matrix_np = bernstein_raised_degree_tf(original_shape, deg_incr_shape).A

                #self.deg_incr_matrices.append(torch.nn.Parameter(torch.from_numpy(deg_incr_matrix_np).to(dtype=self.dtype, device=self.device), requires_grad=False))
                #self.mpsi.append(torch.nn.Parameter(torch.from_numpy(np.linalg.pinv(deg_incr_matrix_np)).to(dtype=self.dtype, device=self.device), requires_grad=False)) # Left psuedo-inverse
                self.register_buffer(f"deg_incr_{i}", torch.from_numpy(deg_incr_matrix_np).to(dtype=self.dtype, device=self.device))
                self.register_buffer(f"mpsi_{i}", torch.from_numpy(np.linalg.pinv(deg_incr_matrix_np)).to(dtype=self.dtype, device=self.device))
        
        # Basis functions
        self.tf_basis_funcs = [bernstein_basis_functions(1, transformer_degrees[i]) for i in range(dim)]
        self.tf_deriv_basis_funcs = [bernstein_basis_functions(1, transformer_degrees[i] - 1, scale=transformer_degrees[i]) for i in range(dim)]
        self.cond_basis_funcs = [bernstein_basis_functions(i, conditioner_degrees[i]) for i in range(dim)]
        self.cond_input_dims = list(range(dim))
    
    def n_parameters(self):
        n_params = 0
        for layer in self.layers:
            for alpha_matrix in layer:
                n_params += torch.numel(alpha_matrix)
        return n_params

    def forward(self, x : torch.Tensor):
        density = torch.ones(x.shape[0], device=x.device)

        if self.n_layers == 1:
            for i in range(self.dim):
                tf_val = self.transformer_deriv(x, i, layer_i=0)
                density *= tf_val
        else:
            layer_input = x
            for layer_i in range(len(self.layers)):
                next_layer_input = []
                #print("layer input bounds: ", torch.min(layer_input).item(), torch.max(layer_input).item())
                for i in range(self.dim):
                    tf_val = self.transformer_deriv(layer_input, i, layer_i=layer_i)
                    density *= tf_val
                    
                    # Compute the next input by moving the previous 'x' through the current transformer
                    y_i = self.transformer(layer_input, i, layer_i=layer_i)
                    next_layer_input.append(y_i)
                layer_input = torch.vstack(next_layer_input).t()
        return density

    def get_constrained_parameters(self, i : int, layer_i : int = 0):
        if self.cond_deg_incr is None:
            alpha_matrix = self.layers[layer_i][i] 
        else:
            deg_incr_mat = getattr(self, f"deg_incr_{i}")
            deg_incr_mat @ self.layers[layer_i][i]
        #print(" ------ cond deg incr: ", self.cond_deg_incr, " A size: ", self.A[i].shape, " deg incr size: ", self.deg_incr_matrices[i].shape)
        #print(" ------ alpha matrix size: ", alpha_matrix.shape, " using deg raise? : ", self.cond_deg_incr is not None)
        #input("...")

        c_alpha_matrix = torch.zeros_like(alpha_matrix, device=self.device, dtype=self.dtype) # Constrained alpha matrix
        prev = torch.zeros_like(alpha_matrix[:, 0], device=self.device, dtype=self.dtype)
        for j in range(alpha_matrix.shape[1]): # Iterate through the vectors of each conditioner component
            difference = torch.nn.functional.softplus(alpha_matrix[:, j])
            calpha_j = difference + prev
            c_alpha_matrix[:, j] = calpha_j
            prev = calpha_j

        # Normalize all coefficients to be between 0 and 1 (they are already ordered by design)
        # All coefficients are > 0 so the range of sigmoid is (0.5, 1.0); shift and rescale to make range (0.0, 1.0)
        c_alpha_matrix = 2.0 * (torch.sigmoid(c_alpha_matrix) - 0.5)

        # If the degree was raised, project the coefficients back down to the space of actual coefficients using the MPSI
        if self.cond_deg_incr is not None:
            mpsi = getattr(self, f"mpsi_{i}")
            c_alpha_matrix = mpsi @ c_alpha_matrix

        #if torch.any(c_alpha_matrix < 0.0):
        #    print("Less than zero! min coeff: ", torch.min(c_alpha_matrix))
        return c_alpha_matrix
    
    def transformer(self, x : torch.Tensor, i : int, layer_i : int):
        assert i < self.dim, "Index of transformer is greater than the dimension of the random variable"
        #if self.device is not None:
        #    assert x.device == self.device, "Devices don't match"

        tf_basis_vals = torch.stack([phi_j(x[:, self.cond_input_dims[i]]) for phi_j in self.tf_basis_funcs[i]], dim=1)

        # Evaluate the basis functions for each term in the conditioner
        cond_basis_vals = torch.stack([phi_k(*[x[:, j] for j in range(self.cond_input_dims[i])]) for phi_k in self.cond_basis_funcs[i]], dim=1) if self.cond_input_dims[i] > 0 else torch.ones(x.shape[0], 1, device=self.device, dtype=self.dtype)
        
        c_alpha_matrix = self.get_constrained_parameters(i, layer_i)

        tf_coeffs = cond_basis_vals @ c_alpha_matrix

        # Augment the coefficient matrices with the first and last coefficients
        # First weight is 0, last weight is 1
        coeff_ones = torch.ones(tf_coeffs.shape[0], 1, device=self.device, dtype=self.dtype)
        coeff_zeros = torch.zeros(tf_coeffs.shape[0], 1, device=self.device, dtype=self.dtype)
        tf_coeffs = torch.cat([coeff_zeros, tf_coeffs, coeff_ones], dim=1)

        tf_val = torch.sum(torch.mul(tf_coeffs, tf_basis_vals), 1) 
        return tf_val
    
    def transformer_deriv(self, x : torch.Tensor, i : int, layer_i : int):
        assert i < self.dim, "Number of transformers is the dimension of the random variable"
        #if self.device is not None:
        #    assert x.device == self.device, f"Devices don't match. x device: {x.device}, model device: {self.device}"

        # Evaluate the basis functions for each term in the transformer
        #print("number of tf basis funcs", len(self.tf_deriv_basis_funcs[i]))
        tf_deriv_basis_vals = torch.stack([phi_j(x[:, self.cond_input_dims[i]]) for phi_j in self.tf_deriv_basis_funcs[i]], dim=1)

        # Evaluate the basis functions for each term in the conditioner
        #print("range : ", self.cond_input_dims[i])
        #print("input x: ", [x[:, j] for j in range(self.cond_input_dims[i])])
        ##print("output: ", self.cond_basis_funcs[0](*[x[:, j] for j in range(self.cond_input_dims[i])]))
        #print("cond basis func [0]: ", self.cond_basis_funcs[0])
        cond_basis_vals = torch.stack([phi_k(*[x[:, j] for j in range(self.cond_input_dims[i])]) for phi_k in self.cond_basis_funcs[i]], dim=1) if self.cond_input_dims[i] > 0 else torch.ones(x.shape[0], 1, device=self.device, dtype=self.dtype)
        
        c_alpha_matrix = self.get_constrained_parameters(i, layer_i)

        tf_coeffs = cond_basis_vals @ c_alpha_matrix

        # Compute the difference coefficients used in the derivative of bernstein polynomial (c_{j+1} - c_j)
        # First weight is 0, last weight is 1
        coeff_ones = torch.ones(tf_coeffs.shape[0], 1, device=self.device, dtype=self.dtype)
        coeff_zeros = torch.zeros(tf_coeffs.shape[0], 1, device=self.device, dtype=self.dtype)
        tf_deriv_coeffs = torch.cat([tf_coeffs, coeff_ones], dim=1) - torch.cat([coeff_zeros, tf_coeffs], dim=1)

        tf_val = torch.sum(torch.mul(tf_deriv_coeffs, tf_deriv_basis_vals), 1) 
        return tf_val
    
    def get_density_factor_polys(self, dtype = np.float64):
        """
        Retrieve a list of all the polynomial factors used to calculate the density
        """
        decomposed_tf_derivs = []
        decomposed_tfs = []
        for layer_i in range(self.n_layers):
            layer_i_tf_derivs = []
            layer_i_tfs = []
            for i in range(self.dim):
                c_alpha_matrix = self.get_constrained_parameters(i, layer_i=layer_i).detach().clone()
                coeff_ones = torch.ones(c_alpha_matrix.shape[0], 1, device=c_alpha_matrix.device)
                coeff_zeros = torch.zeros(c_alpha_matrix.shape[0], 1, device=c_alpha_matrix.device)
                # Formula for derivative of transformer dimension
                tf_deriv_coeffs = self.tf_degs[i] * (torch.cat([c_alpha_matrix, coeff_ones], dim=1) - torch.cat([coeff_zeros, c_alpha_matrix], dim=1))

                # These coefficients are correct, but in matrix form; port them to tensor form
                cond_input_dim = self.cond_input_dims[i]
                cond_input_deg = self.cond_degs[i]

                tf_deriv_coeffs_shape = (cond_input_dim) * [cond_input_deg + 1] + [tf_deriv_coeffs.shape[1]]
                layer_i_tf_derivs.append(Polynomial(tf_deriv_coeffs.view(tf_deriv_coeffs_shape), basis=Basis.BERN, dtype=dtype))

                if self.n_layers > 1:
                    print("coeff zeros shape :", coeff_zeros.shape, " c alpha shape: ", c_alpha_matrix.shape)
                    tf_coeffs = torch.cat([coeff_zeros, c_alpha_matrix, coeff_ones], dim=1)
                    tf_coeffs_shape = (cond_input_dim) * [cond_input_deg + 1] + [tf_coeffs.shape[1]]
                    layer_i_tfs.append(Polynomial(tf_coeffs.view(tf_coeffs_shape), basis=Basis.BERN, dtype=dtype))
            decomposed_tf_derivs.append(layer_i_tf_derivs)
            decomposed_tfs.append(layer_i_tfs)

        # If there is only a single layer, skip composition
        if self.n_layers == 1:
            return decomposed_tf_derivs[0]
        else:
            factors = decomposed_tf_derivs[0]
            input_polynomial_vec = decomposed_tfs[0]
            for layer_i in range(1, self.n_layers):
                #prev_layer_vector = factors[(layer_i-1)*self.dim:(layer_i)*self.dim]
                curr_layer_tf_derivs = decomposed_tf_derivs[layer_i]
                for i, p in enumerate(curr_layer_tf_derivs):
                    print("p dim: ", p.dim(), " l q vec: ", len(input_polynomial_vec[:i+1]))
                    print("q dims: ", [q.dim() for q in input_polynomial_vec[:i+1]])
                    p_composed = decasteljau_composition(p, input_polynomial_vec[:i+1])
                    factors.append(p_composed)

                if layer_i < self.n_layers - 1:
                    curr_layer_tfs = decomposed_tfs[layer_i]
                    for i, p in enumerate(curr_layer_tfs):
                        print("p dim: ", p.dim(), " l q vec: ", len(input_polynomial_vec[:i+1]))
                        #print("q dims: ", [q.dim() for q in prev_layer_vector[:i+1]])
                        input_polynomial_vec[i] = decasteljau_composition(p, input_polynomial_vec[:i+1])
            return factors




class ConditionalBernsteinFlowModel(BernsteinFlowModel):
    def __init__(self, dim : int, conditional_dim : int, transformer_degrees : int, conditioner_degrees : int, layers : int = 1, conditioner_deg_incr : list[int] = None, device = None, dtype = torch.float32):
        """
        Conditional flow model for p(x | y). The data must be supplied IN THE FORM [y, x] to evaluation/training
        """
        torch.nn.Module.__init__(self)

        self.dim = dim
        self.joint_dim = dim + conditional_dim

        self.tf_degs = transformer_degrees
        self.cond_degs = conditioner_degrees
        self.n_layers = layers

        if conditioner_deg_incr is not None:
            assert len(conditioner_degrees) == len(conditioner_deg_incr)
        self.cond_deg_incr = conditioner_deg_incr

        self.device = device
        self.dtype = dtype

        # Parameters
        self.layers = torch.nn.ModuleList([torch.nn.ParameterList() for _ in range(self.n_layers)])
        self.deg_incr_matrices = list() # Transformation matrices to raise the conditioner degrees
        self.mpsi = list() # Moore Penrose Psuedo Inverse for bernstein degree increase
        for i in range(dim):
            # Number of coefficients in each conditioner polynomial (flattened tensor)
            # For conditional model, the dimension of each condition effectively increase by the conditional dim
            alpha_j_size = (conditioner_degrees[i] + 1)**(i + conditional_dim)

            for param_list in self.layers:
                # Offset the initial values such that the initialized transformers are near linear, to avoid nan loss
                unconstrained_param_mat = torch.nn.Parameter(0.5 * torch.rand(alpha_j_size, transformer_degrees[i] - 1, dtype=self.dtype, device=self.device) - 1.2) 
                param_list.append(unconstrained_param_mat)
        
            if self.cond_deg_incr is not None:
                # Create the MPSI matrix based on the shape transformation of the bernstein polynomial
                original_shape = (conditioner_degrees[i] + 1,) * (i + conditional_dim)
                deg_incr_shape = (conditioner_degrees[i] + conditioner_deg_incr[i] + 1,) * (i + conditional_dim)
                deg_incr_matrix_np = bernstein_raised_degree_tf(original_shape, deg_incr_shape).A
                print("Degree increase matrix size: ", deg_incr_matrix_np.shape)

                self.deg_incr_matrices.append(torch.from_numpy(deg_incr_matrix_np).to(dtype=self.dtype, device=self.device))
                self.mpsi.append(torch.from_numpy(np.linalg.pinv(deg_incr_matrix_np)).to(dtype=self.dtype, device=self.device)) # Left psuedo-inverse
        
        # Basis functions
        self.tf_basis_funcs = [bernstein_basis_functions(1, transformer_degrees[i]) for i in range(dim)]
        self.tf_deriv_basis_funcs = [bernstein_basis_functions(1, transformer_degrees[i] - 1, scale=transformer_degrees[i]) for i in range(dim)]
        self.cond_basis_funcs = [bernstein_basis_functions(i + conditional_dim, conditioner_degrees[i]) for i in range(dim)]
        self.cond_input_dims = list(range(conditional_dim, conditional_dim + dim))


def nll_loss(model, data):
    density = model(data)
    log_density = torch.log(density + 1e-10)
    loss = -log_density.mean()
    #if math.isnan(loss):
    #    print("Parameters: \n", model.get_constrained_parameters(0, 0), model.get_constrained_parameters(1, 0))
    return loss

def train_step(model, x_data, optimizer):
    model.train()
    optimizer.zero_grad()
    loss = nll_loss(model, x_data)
    loss.backward()
    optimizer.step()
    return loss.item()

def optimize(model, data_loader : DataLoader, optimizer, epochs=100, log_buffer_size = 20):
    stdout_buffer = []

    for epoch in range(epochs):
        start_time = time.time()
        total_loss = 0.0
        for x_batch in data_loader:
            x_batch = x_batch[0].to(next(model.parameters()).device)
            #print("x_batch device: ",x_batch.device) 
            loss = train_step(model, x_batch, optimizer)
            total_loss += loss
        avg_loss = total_loss / len(data_loader)
        
        line = f"Epoch {epoch+1}: Avg Loss = {avg_loss:.6f}, time: {time.time() - start_time:.3f}"
        stdout_buffer.append(line)
        if len(stdout_buffer) <= log_buffer_size:
            print(line)
        else:
            stdout_buffer.pop(0)
            sys.stdout.write("\033[F" * len(stdout_buffer))
            for l in stdout_buffer:
                sys.stdout.write("\033[K")
                print(l)<|MERGE_RESOLUTION|>--- conflicted
+++ resolved
@@ -91,15 +91,10 @@
         
             if self.cond_deg_incr is not None:
                 if i == 0:
-<<<<<<< HEAD
-                    self.deg_incr_matrices.append(torch.nn.Parameter(torch.eye(1, dtype=self.dtype, device=self.device), requires_grad=False))
-                    self.mpsi.append(torch.nn.Parameter(torch.eye(1, dtype=self.dtype, device=self.device), requires_grad=False))
-=======
                     #self.deg_incr_matrices.append(torch.eye(1, dtype=self.dtype, device=self.device))
                     #self.mpsi.append(torch.eye(1, dtype=self.dtype, device=self.device))
                     self.register_buffer(f"deg_incr_{i}", torch.eye(1, dtype=self.dtype, device=self.device))
                     self.register_buffer(f"mpsi_{i}", torch.eye(1, dtype=self.dtype, device=self.device))
->>>>>>> 6c7b5c25
                     continue
 
                 # Create the MPSI matrix based on the shape transformation of the bernstein polynomial
@@ -152,7 +147,7 @@
             alpha_matrix = self.layers[layer_i][i] 
         else:
             deg_incr_mat = getattr(self, f"deg_incr_{i}")
-            deg_incr_mat @ self.layers[layer_i][i]
+            alpha_matrix = deg_incr_mat @ self.layers[layer_i][i]
         #print(" ------ cond deg incr: ", self.cond_deg_incr, " A size: ", self.A[i].shape, " deg incr size: ", self.deg_incr_matrices[i].shape)
         #print(" ------ alpha matrix size: ", alpha_matrix.shape, " using deg raise? : ", self.cond_deg_incr is not None)
         #input("...")
@@ -329,8 +324,10 @@
                 deg_incr_matrix_np = bernstein_raised_degree_tf(original_shape, deg_incr_shape).A
                 print("Degree increase matrix size: ", deg_incr_matrix_np.shape)
 
-                self.deg_incr_matrices.append(torch.from_numpy(deg_incr_matrix_np).to(dtype=self.dtype, device=self.device))
-                self.mpsi.append(torch.from_numpy(np.linalg.pinv(deg_incr_matrix_np)).to(dtype=self.dtype, device=self.device)) # Left psuedo-inverse
+                #self.deg_incr_matrices.append(torch.from_numpy(deg_incr_matrix_np).to(dtype=self.dtype, device=self.device))
+                #self.mpsi.append(torch.from_numpy(np.linalg.pinv(deg_incr_matrix_np)).to(dtype=self.dtype, device=self.device)) # Left psuedo-inverse
+                self.register_buffer(f"deg_incr_{i}", torch.from_numpy(deg_incr_matrix_np).to(dtype=self.dtype, device=self.device))
+                self.register_buffer(f"mpsi_{i}", torch.from_numpy(np.linalg.pinv(deg_incr_matrix_np)).to(dtype=self.dtype, device=self.device)) # Left psuedo-inverse
         
         # Basis functions
         self.tf_basis_funcs = [bernstein_basis_functions(1, transformer_degrees[i]) for i in range(dim)]
